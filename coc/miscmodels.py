"""
MIT License

Copyright (c) 2019-2020 mathsman5133

Permission is hereby granted, free of charge, to any person obtaining a copy
of this software and associated documentation files (the "Software"), to deal
in the Software without restriction, including without limitation the rights
to use, copy, modify, merge, publish, distribute, sublicense, and/or sell
copies of the Software, and to permit persons to whom the Software is
furnished to do so, subject to the following conditions:

The above copyright notice and this permission notice shall be included in all
copies or substantial portions of the Software.

THE SOFTWARE IS PROVIDED "AS IS", WITHOUT WARRANTY OF ANY KIND, EXPRESS OR
IMPLIED, INCLUDING BUT NOT LIMITED TO THE WARRANTIES OF MERCHANTABILITY,
FITNESS FOR A PARTICULAR PURPOSE AND NONINFRINGEMENT. IN NO EVENT SHALL THE
AUTHORS OR COPYRIGHT HOLDERS BE LIABLE FOR ANY CLAIM, DAMAGES OR OTHER
LIABILITY, WHETHER IN AN ACTION OF CONTRACT, TORT OR OTHERWISE, ARISING FROM,
OUT OF OR IN CONNECTION WITH THE SOFTWARE OR THE USE OR OTHER DEALINGS IN THE
SOFTWARE.
"""
from datetime import datetime
from typing import Any, Type, TypeVar, Optional

from .utils import from_timestamp

T = TypeVar("T")


def try_enum(_class: Type[T], data: Any, **kwargs) -> Optional[T]:
    """Helper function to create a class from the given data."""
    return data and _class(data=data, **kwargs)


class Achievement:
    """Represents a Clash of Clans Achievement.

    Attributes
    -----------
    name:
        :class:`str`: The name of the achievement.
    stars:
        :class:`int`: The current stars achieved for the achievement.
    value:
        :class:`int`: The number of X things attained for this achievement.
    target:
        :class:`int`: The number of X things required to complete this achievement.
    info:
        :class:`str`: Information regarding the achievement.
    completion_info:
        :class:`str`: Information regarding completion of the achievement.
    village:
        :class:`str`: Either ``home`` or ``builderBase``.
    """

    __slots__ = (
        "name",
        "stars",
        "value",
        "target",
        "info",
        "completion_info",
        "village",
    )

    def __str__(self):
        return self.name

    def __repr__(self):
        attrs = [
            ("name", self.name),
            ("stars", self.stars),
            ("value", self.value),
        ]
        return "<%s %s>" % (self.__class__.__name__, " ".join("%s=%r" % t for t in attrs),)

    def __init__(self, *, data):
        self._from_data(data)

    def _from_data(self, data: dict) -> None:
        self.name: str = data["name"]
        self.stars: int = data["stars"]
        self.value: int = data["value"]
        self.target: int = data["target"]
        self.info: str = data["info"]
        self.completion_info: str = data["completionInfo"]
        self.village: str = data["village"]

    @property
    def is_builder_base(self) -> bool:
        """:class:`bool`: Returns a boolean which indicates if the achievement belongs to the builder base"""
        return self.village == "builderBase"

    @property
    def is_home_base(self) -> bool:
        """:class:`bool`: Returns a boolean which indicates if the achievement belongs to the home base"""
        return self.village == "home"

    @property
    def is_completed(self) -> bool:
        """:class:`bool`: Returns a boolean which indicates whether the achievement is completed (3 stars achieved)"""
        return self.stars == 3


class LoadGameData:
    """Pass this into the ``load_game_data`` parameter of :class:`Client`.

    See :ref:`game_data` for more information.

    Parameters
    ----------
    always: bool
        Whether to always inject game metadata into objects.

    default: bool
        Always inject game metadata into objects, except when running events tasks.

    startup_only: bool
        Never automatically inject game metadata into objects, but load it up on startup regardless for use with
        the ``load_game_data`` parameter of :meth:`Client.get_player` or :meth:`Client.parse_army_link`.

    never: bool
        Never inject game metadata, and don't load it on startup.

    """
    always = False
    default = False
    startup_only = False
    never = False

    def __init__(self, **kwargs):
        for key, value in kwargs.items():
            try:
                getattr(self.__class__, key)
            except AttributeError:
                raise RuntimeError("%s was not a valid LoadGameData option.", key)
            else:
                setattr(self.__class__, key, value)


class TimeDelta:
    """Represents a Timedelta object corresponding to things that take time to do in the API.

    Some examples include:

    * Upgrade times
    * Training times
    * Cooldown times

    This object works in a very similar fashion to datetime's `timedelta <https://docs.python.org/3/library/datetime.html#timedelta-objects>`_
    object, but with a few more helpful attributes.

    .. note::

        You should not construct this yourself, instead use it from the attribute of an e.g. :class:`Troop` model.


    Attributes
    ----------
    days: int
        The number of days in the timedelta.
    hours: int
        The number of hours in the timedelta. This does not include days.
        For example, if an upgrade took 36 hours, the ``.days`` attribute would be 1, and ``.hours`` would be 12.
    minutes: int
        The number of minutes in the timedelta. The same logic applies as with hours.
    seconds: int
        The number of seconds in the timedelta. The same logic applies as with hours.

    """
    def __init__(self, days=0, hours=0, minutes=0, seconds=0):
        _days, _hours = divmod(hours, 24)
        _hours_left, _mins = divmod(minutes, 60)

        self.days = days + _days
        self.hours = hours + _hours + _hours_left
        self.minutes = minutes + _mins
        self.seconds = seconds

    def total_seconds(self):
        """Returns the total number of seconds in the time object.

        This is the addition of all days, hours, minutes, seconds.

        Returns
        -------
        int
            The number of seconds"""
        return self.days * 24 * 60 * 60 + \
               self.hours * 60 * 60 + \
               self.minutes * 60 + \
               self.seconds


class Location:
    """Represents a Clash of Clans Location

    Attributes
    -----------
    id:
        :class:`int` - The location ID
    name:
        :class:`str` - The location name
    is_country:
        :class:`bool` - Indicates whether the location is a country
    country_code:
        :class:`str` - The shorthand country code, if the location is a country
    localised_name:
        :class:`str` - A localised name of the location. The extent of the use of this is unknown at present.
    """

    __slots__ = ("id", "name", "is_country", "country_code", "localised_name")

    def __str__(self):
        return self.name

    def __repr__(self):
        attrs = [
            ("id", self.id),
            ("name", self.name),
        ]
        return "<%s %s>" % (self.__class__.__name__, " ".join("%s=%r" % t for t in attrs),)

    def __eq__(self, other):
        return isinstance(other, self.__class__) and self.id == other.id

    def __init__(self, *, data):
        self._from_data(data)

    def _from_data(self, data: dict) -> None:
        # pylint: disable=invalid-name
        data_get = data.get

        self.id: int = data_get("id")
        self.name: str = data_get("name")
        self.is_country: bool = data_get("isCountry")
        self.country_code: str = data_get("countryCode")
        self.localised_name: str = data_get("localizedName")


class League:
    """Represents a Clash of Clans League

    Attributes
    -----------
    id:
        :class:`int`: The league ID.
    name:
        :class:`str`: The league name.
    localised_name:
        :class:`str`: A localised name of the location. The extent of the use of this is unknown at present.
    localised_short_name:
        :class:`str`: A localised short name of the location. The extent of the use of this is unknown at present.
    icon:
        :class:`Icon`: The league's icon.
    """

    __slots__ = (
        "id",
        "name",
        "localised_short_name",
        "localised_name",
        "icon",
        "_client",
    )

    def __str__(self):
        return self.name

    def __repr__(self):
        attrs = [("id", self.id), ("name", self.name)]
        return "<%s %s>" % (self.__class__.__name__, " ".join("%s=%r" % t for t in attrs),)

    def __eq__(self, other):
        return isinstance(other, self.__class__) and self.id == other.id

    def __init__(self, *, data, client):
        self._client = client
        self._from_data(data)

    def _from_data(self, data: dict) -> None:
        # pylint: disable=invalid-name
        data_get = data.get

        self.id: int = data_get("id")
        self.name: str = data_get("name")
        self.localised_name: str = data_get("localizedName")
        self.localised_short_name: str = data_get("localizedShortName")
        self.icon = try_enum(Icon, data=data_get("iconUrls"), client=self._client)


class Season:
    """Represents a Clash of Clans Player's Season."""

    # pylint: disable=invalid-name

    __slots__ = ("rank", "trophies", "id")

    def __eq__(self, other):
        return (
            isinstance(other, self.__class__)
            and self.rank == other.rank
            and self.trophies == other.trophies
            and self.id == other.id
        )

    def __init__(self, *, data):
        self.rank: int = data.get("rank")
        self.trophies: int = data.get("trophies")
        self.id: int = data.get("id")


class LegendStatistics:
    """Represents the Legend Statistics for a player.

    Attributes
    -----------
    legend_trophies:
        :class:`int` - The player's legend trophies
    current_season:
        :class:`Season`: Legend statistics for this season.
    previous_season:
        :class:`Season`: Legend statistics for the previous season.
    best_season:
        :class:`Season`: Legend statistics for the player's best season.
    previous_versus_season:
        :class:`Season`: Legend statistics for the previous versus season.
    best_versus_season:
        :class:`Season`: Legend statistics for the player's best versus season.
    """

    __slots__ = ("legend_trophies", "current_season", "previous_season", "best_season", "previous_versus_season", "best_versus_season")

    def __repr__(self):
        attrs = [
            ("legend_trophies", self.legend_trophies),
        ]
        return "<%s %s>" % (self.__class__.__name__, " ".join("%s=%r" % t for t in attrs),)

    def __eq__(self, other):
        return (
            isinstance(other, self.__class__)
            and self.best_season == other.best_season
            and self.current_season == other.current_season
            and self.best_versus_season == other.best_versus_season
            and self.previous_season == other.previous_season
            and self.previous_versus_season == self.previous_versus_season
        )

    def __init__(self, *, data):
        self.legend_trophies: int = data["legendTrophies"]
        self.current_season = try_enum(Season, data=data.get("currentSeason"))
        self.previous_season = try_enum(Season, data=data.get("previousSeason"))
        self.best_season = try_enum(Season, data=data.get("bestSeason"))
        self.previous_versus_season = try_enum(Season, data=data.get("previousVersusSeason"))
        self.best_versus_season = try_enum(Season, data=data.get("bestVersusSeason"))


class Badge:
    """Represents a Clash Of Clans Badge.

    Attributes
    -----------
    small:
        :class:`str` - URL for a small sized badge (70x70).
    medium:
        :class:`str` - URL for a medium sized badge (200x200).
    large:
        :class:`str` - URL for a large sized badge (512x512).
    url:
        :class:`str` - Medium, the default URL badge size.
    """

    __slots__ = ("small", "medium", "large", "url", "_client")

    def __repr__(self):
        attrs = [
            ("url", self.url),
        ]
        return "<%s %s>" % (self.__class__.__name__, " ".join("%s=%r" % t for t in attrs),)

    def __init__(self, *, data, client):
        self._client = client

        self.small: str = data.get("small")
        self.medium: str = data.get("medium")
        self.large: str = data.get("large")

        self.url: str = self.medium

    async def save(self, filepath, size=None) -> int:
        """
        |coro|

        Save this badge as a file-like object.

        Parameters
        -----------
        filepath: :class:`os.PathLike`
            The filename to save the badge to.
        size: Optional[:class:`str`]
            Either ``small``, ``medium`` or ``large``. The default is ``medium``.

        Returns
        --------
        The number of bytes written: :class:`int`

        Raises
        ------
        :exc:`HTTPException`:
            Saving the badge failed.
        :exc:`NotFound`:
            The URL was not found.
        """
        sizes = {"small": self.small, "medium": self.medium, "large": self.large}

        if size and size in sizes.keys():
            url = sizes[size]
        else:
            url = self.medium

        data = await self._client.http.get_data_from_url(url)

        with open(filepath, "wb") as file:
            return file.write(data)


class Icon:
    """Represents a Clash Of Clans Icon.

    Attributes
    -----------
    tiny:
        :class:`str`: URL for a tiny sized icon (32x32).
    small:
        :class:`str`: URL for a small sized icon (72x72).
    medium:
        :class:`str`: URL for a medium sized icon (288x288).
    url:
        :class:`str`: ``small``, the default URL icon size
    """

    __slots__ = ("small", "medium", "tiny", "url", "_client")

    def __repr__(self):
        attrs = [
            ("url", self.url),
        ]
        return "<%s %s>" % (self.__class__.__name__, " ".join("%s=%r" % t for t in attrs),)

    def __init__(self, *, data, client):
        self._client = client

        self.tiny: str = data.get("tiny")
        self.small: str = data.get("small")
        self.medium: str = data.get("medium")

        self.url: str = self.medium

    async def save(self, filepath: str, size: Optional[str] = None) -> int:
        """
        |coro|

        Save this icon as a file-like object.

        Parameters
        -----------
        filepath: :class:`os.PathLike`
            The filename to save the badge to.
        size: Optional[:class:`str`]
            Either ``tiny``, ``small`` or ``medium``. The default is ``small``.

        Returns
        --------
        :class:`int`: The number of bytes written.

        Raises
        ------
        :exc:`HTTPException`:
            Saving the badge failed.
        :exc:`NotFound`:
            The URL was not found.
        """
        sizes = {"tiny": self.tiny, "small": self.small, "medium": self.medium}

        if size and size in sizes.keys():
            url = sizes[size]
        else:
            url = self.medium

        data = await self._client.http.get_data_from_url(url)

        with open(filepath, "wb") as file:
            return file.write(data)


class Timestamp:
    """Represents a Clash of Clans Timestamp

    Attributes
    -----------
    raw_time:
        :class:`str`: The raw timestamp string (ISO8601) as given by the API.
    """

    __slots__ = ("raw_time", "_data")

    def __repr__(self):
        attrs = [("time", self.time), ("seconds_until", self.seconds_until)]
        return "<%s %s>" % (self.__class__.__name__, " ".join("%s=%r" % t for t in attrs),)

    def __eq__(self, other):
        return isinstance(other, self.__class__) and self.raw_time == other.raw_time

    def __lt__(self, other):
        if not isinstance(other, Timestamp) or not isinstance(self, Timestamp):
            return NotImplemented

        return self.time < other.time

    def __le__(self, other):
        less_than = Timestamp.__lt__(other, self)
        if less_than is NotImplemented:
            return NotImplemented
        return not less_than

    def __init__(self, *, data):
        self.raw_time = data

    @property
    def time(self) -> datetime:
        """:class:`datetime`: Returns the timestamp as a UTC datetime object."""
        return from_timestamp(self.raw_time)

    @property
    def now(self) -> datetime:
        """:class:`datetime`: Returns the time in UTC now as a datetime object."""
        return datetime.utcnow()

    @property
    def seconds_until(self) -> int:
        """:class:`int`: Returns the number of seconds until the timestamp. This may be negative."""
        delta = self.time - self.now
        return int(delta.total_seconds())


class Label:
    """Represents a clan or player label.

    Attributes
    -----------
    id:
        :class:`int`: The label's unique ID as given by the API.
    name:
        :class:`str`: The label's name.
    badge:
        :class:`Badge`: The label's badge.
    """

    __slots__ = ("id", "name", "_client", "badge")

    def __str__(self):
        return self.name

    def __repr__(self):
        attrs = [("id", self.id), ("name", self.name)]
        return "<%s %s>" % (self.__class__.__name__, " ".join("%s=%r" % t for t in attrs),)

    def __eq__(self, other):
        return isinstance(other, self.__class__) and self.id == other.id

    def __init__(self, *, data, client):
        # pylint: disable=invalid-name
        self._client = client

        self.id: int = data.get("id")
        self.name: str = data.get("name")
        self.badge = try_enum(Icon, data=data.get("iconUrls"), client=self._client)


class CapitalDistrict:
    """Represents a Clan Capital District.

    Attributes
    -----------
    id:
        :class:`int`: The district's unique ID as given by the API.
    name:
        :class:`str`: The district's name.
    hall_level:
        :class:`int`: The district's hall level
    """

    __slots__ = ("id", "name", "hall_level")

    def __str__(self):
        return self.name

    def __repr__(self):
        attrs = [("id", self.id), ("name", self.name)]
        return "<%s %s>" % (self.__class__.__name__, " ".join("%s=%r" % t for t in attrs),)

    def __eq__(self, other):
<<<<<<< HEAD
        return isinstance(other, self.__class__) and \
               self.id == other.id and \
               self.hall_level == other.hall_level
=======
        return isinstance(other, self.__class__) and self.id == other.id and self.hall_level == other.hall_level
>>>>>>> 2c50c1a6

    def __init__(self, *, data, client):
        # pylint: disable=invalid-name
        self.id: int = data.get("id")
        self.name: str = data.get("name")
        self.hall_level: int = data.get("districtHallLevel")


class WarLeague:
    """Represents a clan's CWL league.
    Attributes
    -----------
    id: :class:`int`: The league's unique ID
    name: :class:`str`: The league's name, as it appears in-game."""

    __slots__ = (
        "id",
        "name",
    )

    def __init__(self, *, data):
        # pylint: disable=invalid-name
        self.id: int = data["id"]
        self.name: str = data["name"]

    def __repr__(self):
        return "<%s id=%s name=%s>" % (self.__class__.__name__, self.id, self.name)

    def __str__(self):
        return self.name

    def __eq__(self, other):
        return isinstance(self, other.__class__) and other.id == self.id


class ChatLanguage:
    """Represents a clan's chat language.

    Attributes
    ----------
    id: :class:`int`: The language's unique ID
    name: :class:`str`: The language's full name, for example ``English``.
    language_code: :class:`str` The language's abbreviated code, for example ``EN``.
    """
    __slots__ = (
        "id",
        "name",
        "language_code"
    )

    def __init__(self, *, data):
        # pylint: disable=invalid-name
        self.id: int = data["id"]
        self.name: str = data["name"]
        self.language_code: str = data["languageCode"]

    def __repr__(self):
        return "<%s id=%s name=%s>" % (self.__class__.__name__, self.id, self.name)

    def __str__(self):
        return self.name

    def __eq__(self, other):
        return isinstance(self, other.__class__) and other.id == self.id
<|MERGE_RESOLUTION|>--- conflicted
+++ resolved
@@ -603,13 +603,10 @@
         return "<%s %s>" % (self.__class__.__name__, " ".join("%s=%r" % t for t in attrs),)
 
     def __eq__(self, other):
-<<<<<<< HEAD
         return isinstance(other, self.__class__) and \
                self.id == other.id and \
                self.hall_level == other.hall_level
-=======
-        return isinstance(other, self.__class__) and self.id == other.id and self.hall_level == other.hall_level
->>>>>>> 2c50c1a6
+
 
     def __init__(self, *, data, client):
         # pylint: disable=invalid-name
