"""
MIT License

Copyright (c) 2019-2020 mathsman5133

Permission is hereby granted, free of charge, to any person obtaining a copy
of this software and associated documentation files (the "Software"), to deal
in the Software without restriction, including without limitation the rights
to use, copy, modify, merge, publish, distribute, sublicense, and/or sell
copies of the Software, and to permit persons to whom the Software is
furnished to do so, subject to the following conditions:

The above copyright notice and this permission notice shall be included in all
copies or substantial portions of the Software.

THE SOFTWARE IS PROVIDED "AS IS", WITHOUT WARRANTY OF ANY KIND, EXPRESS OR
IMPLIED, INCLUDING BUT NOT LIMITED TO THE WARRANTIES OF MERCHANTABILITY,
FITNESS FOR A PARTICULAR PURPOSE AND NONINFRINGEMENT. IN NO EVENT SHALL THE
AUTHORS OR COPYRIGHT HOLDERS BE LIABLE FOR ANY CLAIM, DAMAGES OR OTHER
LIABILITY, WHETHER IN AN ACTION OF CONTRACT, TORT OR OTHERWISE, ARISING FROM,
OUT OF OR IN CONNECTION WITH THE SOFTWARE OR THE USE OR OTHER DEALINGS IN THE
SOFTWARE.
"""
import typing


from .miscmodels import try_enum, Achievement, Troop, Hero, Spell, Label, League, LegendStatistics
from .enums import (
    Role,
    HERO_ORDER,
    BUILDER_TROOPS_ORDER,
    ELIXIR_TROOP_ORDER,
    HOME_TROOP_ORDER,
    SUPER_TROOP_ORDER,
    SPELL_ORDER,
    SIEGE_MACHINE_ORDER,
    UNRANKED_LEAGUE_DATA,
    ACHIEVEMENT_ORDER,
    SUPER_TROOP_ORDER,
)
<<<<<<< HEAD
from .utils import get, maybe_sort
=======
from .abc import BasePlayer
from .player_clan import PlayerClan
>>>>>>> 4529261d

if typing.TYPE_CHECKING:
    # pylint: disable=cyclic-import
    from .clans import Clan  # noqa


class ClanMember(BasePlayer):
    """Represents a Clash of Clans Clan Member.

    Attributes
    ----------
    clan: Optional[:class:`Clan`]
        The player's clan. If the player is clanless, this will be ``None``.
    role: :class:`Role`
        The member's role in a clan. To get a string as rendered in-game, do ``str(member.role)``.
    exp_level: :class:`int`
        The member's experience level.
    league: :class:`League`
        The member's current league.
    versus_trophies: :class:`int`
        The member's versus trophy count.
    clan_rank: :class:`int`
        The member's rank in the clan.
    clan_previous_rank: :class:`int`
        The member's rank in the clan at the end of the last season.
    donations: :class:`int`
        The member's donation count for this season.
    received: :class:`int`
        The member's donations received count for this season.
    clan_cls: :class:`coc.Clan`
        The class to use to create the :attr:`ClanMember.clan` attribute.
        Ensure any overriding of this inherits from :class:`coc.Clan` or :class:`coc.PlayerClan`.
    league_cls: :class:`coc.League`
        The class to use to create the :attr:`Clanmember.league` attribute.
        Ensure any overriding of this inherits from :class:`coc.League`.
    """

    __slots__ = (
        "_client",
        "clan",
        "role",
        "exp_level",
        "league",
        "trophies",
        "versus_trophies",
        "clan_rank",
        "clan_previous_rank",
        "donations",
        "received",
        "clan_cls",
        "league_cls",
    )

    def __init__(self, *, data, client, clan=None, **_):
        super().__init__(data=data, client=client)
        self._client = client
        self.clan_cls = PlayerClan
        self.league_cls = League
        self._from_data(data)
        if clan:
            self.clan = clan

    def _from_data(self, data: dict) -> None:
        data_get = data.get

        self.exp_level = data_get("expLevel")
        self.trophies = data_get("trophies")
        self.versus_trophies = data_get("versusTrophies")
        self.clan_rank = data_get("clanRank")
        self.clan_previous_rank = data_get("clanPreviousRank")
        self.donations = data_get("donations")
        self.received = data_get("donationsReceived")

        self.clan = try_enum(self.clan_cls, data=data_get("clan"), client=self._client)
        self.league = try_enum(self.league_cls, data=data_get("league") or UNRANKED_LEAGUE_DATA, client=self._client)
        self.role = try_enum(Role, value=data_get("role"))

    async def get_detailed_clan(self) -> typing.Optional["Clan"]:
        """Get detailed clan details for the player's clan. If the player's clan is ``None``,this will return ``None``.

        Example
        ---------

        .. code-block:: python3

            player = await client.get_player('tag')
            clan = await player.get_detailed_clan()
        """
        return self.clan and await self._client.get_clan(self.clan.tag)


class RankedPlayer(ClanMember):
    """Represents a leaderboard-ranked player.

    Attributes
    ----------
    attack_wins: :class:`int`
        The player's number of attack wins. If retrieving info for versus leader-boards, this will be ``None``.
    defense_wins: :class:`int`
        The player's number of defense wins. If retrieving info for versus leader-boards, this will be ``None``.
    versus_trophies: :class:`int`
        The player's versus trophy count. If retrieving info for regular leader-boards, this will be ``None``.
    rank: :class:`int`
        The player's rank in the leader board.
    previous_rank: :class:`int`
        The player's rank in the previous season's leaderboard.
    """

<<<<<<< HEAD
    __slots__ = ("town_hall", "map_position", "war", "clan", "_best_opponent_attack")

    def __init__(self, data, war, clan):
        super(WarMember, self).__init__(data)

        self.war = war
        self.clan = clan

        self.town_hall = data.get("townhallLevel")
        self.map_position = data.get("mapPosition")
        self._best_opponent_attack = data.get("bestOpponentAttack", {}).get("attackerTag")

    def _get_attacks(self):
        # pylint: disable=import-outside-toplevel
        from .wars import WarAttack  # hack because circular imports

        return iter(WarAttack(data=adata, war=self.war, member=self) for adata in self._data.get("attacks", []))
=======
    __slots__ = ("attack_wins", "defense_wins", "versus_trophies", "rank", "previous_rank")
>>>>>>> 4529261d

    def _from_data(self, data: dict) -> None:
        super()._from_data(data)

<<<<<<< HEAD
        Returns an iterable of :class:`WarAttack`: the member's defenses this war
        """
        # TODO: efficient way of doing this
        other = self.war.clan if self.is_opponent else self.war.opponent
        return filter(lambda o: o.defender_tag == self.tag, other.iterattacks)

    @property
    def defenses(self):
        """List[:class:`WarAttack`]: The member's defenses this war. Could be an empty list
        """
        return list(self.iterdefenses)

    @property
    def best_opponent_attack(self):
        """:class:`WarAttack`: The best opponent attack on this member. ``None`` if the member hasn't been attacked."""
        # pylint: disable=protected-access
        if not self._best_opponent_attack:
            return None

        other = self.war.clan if self.is_opponent else self.war.opponent
        return get(other._get_attacks(), attacker_tag=self._best_opponent_attack, defender_tag=self.tag)

    @property
    def is_opponent(self):
        """Bool: Indicates whether the member is from the opponent clan or not."""
        return self.clan.tag == self.war.opponent.tag
=======
        data_get = data.get
        self.attack_wins = data_get("attackWins")
        self.defense_wins = data_get("defenseWins")
        self.versus_trophies = data_get("versusTrophies")
        self.rank = data_get("rank")
        self.previous_rank = data_get("previousRank")
>>>>>>> 4529261d


class Player(ClanMember):
    """Represents a Clash of Clans Player.

    Attributes
<<<<<<< HEAD
    -----------
    best_trophies:
        :class:`int` - The players top trophy count
    best_versus_trophies:
        :class:`int` - The players top versus trophy count
    war_stars:
        :class:`int` - The players war star count
    town_hall:
        :class:`int` - The players TH level
    town_hall_weapon:
        :class:`int` - The weapon level of the TH (will be 0 for TH11 and below)
    builder_hall:
        :class:`int` - The players BH level (will be 0 if player does not have a builder hall)
    versus_attack_wins:
        :class:`int` - The players total BH wins
=======
    ----------
    achievement_cls: :class:`Achievement`
        The constructor used to create the :attr:`Player.achievements` list. This must inherit :class:`Achievement`.
    hero_cls: :class:`Hero`
        The constructor used to create the :attr:`Player.heroes` list. This must inherit from :class:`Hero`.
    label_cls: :class:`Label`
        The constructor used to create the :attr:`Player.labels` list. This must inherit from :class:`Label`.
    spell_cls: :class:`Spell`
        The constructor used to create the :attr:`Player.spells` list. This must inherit from :class:`Spell`.
    troop_cls: :class:`Troop`
        The constructor used to create the :attr:`Player.troops` list. This must inherit from :class:`Troop`.
    attack_wins: :class:`int`
        The number of attacks the player has won this season.
    defense_wins: :class:`int`
        The number of defenses the player has won this season.
    best_trophies: :class:`int`
        The player's best recorded trophies for the home base.
    war_stars: :class:`int`
        The player's total war stars.
    town_hall: :class:`int`
        The player's town hall level.
    town_hall_weapon: Optional[:class:`int`]
        The player's town hall weapon level, or ``None`` if it doesn't exist.
    builder_hall: :class:`int`
        The player's builder hall level, or 0 if it hasn't been unlocked.
    best_versus_trophies: :class:`int`
        The player's best versus trophy count.
    versus_attack_wins: :class:`int`
        The number of versus attacks the player has won
    legend_statistics: Optional[:class:`LegendStatistics`]
        The player's legend statistics, or ``None`` if they have never been in the legend league.
>>>>>>> 4529261d
    """

    __slots__ = (
        "clan",
        "attack_wins",
        "defense_wins",
        "best_trophies",
        "war_stars",
        "town_hall",
        "town_hall_weapon",
        "builder_hall",
        "best_versus_trophies",
        "versus_attack_wins",
        "legend_statistics",
        "_achievements",
        "_heroes",
        "_labels",
        "_spells",
        "_home_troops",
        "_builder_troops",
        "__iter_achievements",
        "__iter_heroes",
        "__iter_labels",
        "__iter_spells",
        "__iter_troops",
        "achievement_cls",
        "hero_cls",
        "label_cls",
        "spell_cls",
        "troop_cls",
    )

<<<<<<< HEAD
    def __init__(self, *, data, http):
        # pylint: disable=import-outside-toplevel
        super(SearchPlayer, self).__init__(data=data, http=http)

        from .clans import Clan  # hack because circular imports

        self.clan = try_enum(Clan, data.get("clan"), http=http)
        self.best_trophies = data.get("bestTrophies")
        self.war_stars = data.get("warStars")
        self.town_hall = data.get("townHallLevel")
        self.town_hall_weapon = data.get("townHallWeaponLevel", 0)
        self.builder_hall = data.get("builderHallLevel", 0)
        self.best_versus_trophies = data.get("bestVersusTrophies")
        self.versus_attack_wins = data.get("versusBattleWins")
=======
    def __init__(self, *, data, client, **_):
        self._client = client

        self._achievements = None  # type: typing.Optional[dict]
        self._heroes = None  # type: typing.Optional[dict]
        self._labels = None  # type: typing.Optional[list]
        self._spells = None  # type: typing.Optional[dict]
        self._home_troops = None  # type: typing.Optional[dict]
        self._builder_troops = None  # type: typing.Optional[dict]

        self.achievement_cls = Achievement
        self.hero_cls = Hero
        self.label_cls = Label
        self.spell_cls = Spell
        self.troop_cls = Troop

        super().__init__(data=data, client=client)

    def _from_data(self, data: dict) -> None:
        super()._from_data(data)
        data_get = data.get

        self.attack_wins = data_get("attackWins")
        self.defense_wins = data_get("defenseWins")
        self.best_trophies = data_get("bestTrophies")
        self.war_stars = data_get("warStars")
        self.town_hall = data_get("townHallLevel")
        self.town_hall_weapon = data_get("townHallWeaponLevel")
        self.builder_hall = data_get("builderHallLevel", 0)
        self.best_versus_trophies = data_get("bestVersusTrophies")
        self.versus_attack_wins = data_get("versusBattleWins")
        self.legend_statistics = try_enum(LegendStatistics, data=data_get("legendStatistics"))

        label_cls = self.label_cls
        achievement_cls = self.achievement_cls
        troop_cls = self.troop_cls
        hero_cls = self.hero_cls
        spell_cls = self.spell_cls

        self.__iter_labels = (label_cls(data=ldata, client=self._client) for ldata in data_get("labels", []))
        self.__iter_achievements = (achievement_cls(data=adata) for adata in data_get("achievements", []))
        self.__iter_troops = (
            troop_cls(data=tdata) for tdata in data_get("troops", []) if tdata.get("name") not in SUPER_TROOP_ORDER
        )
        self.__iter_heroes = (hero_cls(data=hdata) for hdata in data_get("heroes", []))
        self.__iter_spells = (spell_cls(data=sdata) for sdata in data_get("spells", []))
>>>>>>> 4529261d

    @property
    def labels(self) -> typing.List[Label]:
        """List[:class:`Label`]: A :class:`List` of :class:`Label` that the player has."""
        labels = self._labels
        if labels is not None:
            return labels

        labels = self._labels = list(self.__iter_labels)
        return labels

    @property
    def achievements(self) -> typing.List[Achievement]:
        """List[:class:`Achievement`]: A list of the player's achievements."""
        # at the time of writing, the API presents achievements in the order
        # added to the game which doesn't match in-game order.
        dict_achievements = self._achievements
        if dict_achievements is not None:
            return list(dict_achievements.values())

        achievement_dict = {a.name: a for a in self.__iter_achievements}
        sorted_achievements = {}
        for name in ACHIEVEMENT_ORDER:
            try:
                sorted_achievements[name] = achievement_dict[name]
            except KeyError:
                continue

        self._achievements = sorted_achievements
        return list(sorted_achievements.values())

    def get_achievement(self, name: str, default_value=None) -> typing.Optional[Achievement]:
        """Returns an achievement with the given name.

        Parameters
        -----------
        name: :class:`str`
            The name of an achievement as found in-game.
        default_value
            The value to return if the ``name`` is not found. Defaults to ``None``.

        Returns
        --------
        Optional[:class:`Achievement`]
            The returned achievement or the ``default_value`` if not found, which defaults to ``None``..
        """
        dict_achievements = self._achievements
        if dict_achievements is None:
            _ = self.achievements
            dict_achievements = self._achievements

        try:
            return dict_achievements[name]
        except KeyError:
            return default_value

    @property
    def troops(self) -> typing.List[Troop]:
        """List[:class:`Troop`]: A :class:`List` of the player's :class:`Troop`.

        Troops are **not** ordered in this attribute. Use either :attr:`Player.home_troops`
        or :attr:`Player.builder_troops` if you want an ordered list.
        """
        dict_troops = self._home_troops
        if dict_troops is not None:
            return list(dict_troops.values()) + list(self._builder_troops.values())

        troops = list(self.__iter_troops)
        self._home_troops = {t.name: t for t in troops if t.is_home_base}
        self._builder_troops = {t.name: t for t in troops if t.is_builder_base}
        return troops

    @property
    def home_troops(self) -> typing.List[Troop]:
        """List[:class:`Troop`]: A :class:`List` of the player's home-base :class:`Troop`.

        This will return troops in the order found in both barracks and labatory in-game.
        """
        order = {k: v for v, k in enumerate(HOME_TROOP_ORDER)}

<<<<<<< HEAD
    @property
    def super_troops_dict(self, attr="name"):
        """:class:`dict` - {name: :class:`Troop`}: A dict of super troops by name.

        Pass in an attribute of :class:`Troop` to get that attribute as the key
        """
        return {getattr(m, attr): m for m in self.troops if m.name in SUPER_TROOP_ORDER}

    @property
    def builder_troops_dict(self, attr="name"):
        """:class:`dict` - ``{name: :class:`Troop`}``: A dict of builder base troops by name.
=======
        if not self._home_troops:
            troops = list(self.__iter_troops)
            self._home_troops = {t.name: t for t in troops if t.is_home_base}
            self._builder_troops = {t.name: t for t in troops if t.is_builder_base}
>>>>>>> 4529261d

        return list(sorted(self._home_troops.values(), key=lambda t: order.get(t.name, 0)))

    @property
    def builder_troops(self) -> typing.List[Troop]:
        """List[:class:`Troop`]: A :class:`List` of the player's builder-base :class:`Troop`.

        This will return troops in the order found in both barracks and labatory in-game.
        """
        order = {k: v for v, k in enumerate(BUILDER_TROOPS_ORDER)}

        if not self._builder_troops:
            troops = list(self.__iter_troops)
            self._home_troops = {t.name: t for t in troops if t.is_home_base}
            self._builder_troops = {t.name: t for t in troops if t.is_builder_base}

        return list(sorted(self._builder_troops.values(), key=lambda t: order.get(t.name, 0)))

    @property
    def siege_machines(self) -> typing.List[Troop]:
        """List[:class:`Troop`]: A :class:`List` of the player's siege-machine :class:`Troop`.

        This will return siege machines in the order found in both barracks and labatory in-game.
        """
<<<<<<< HEAD
        return {getattr(m, attr): m for m in self.spells}

    def get_ordered_troops(self, valid_troops):
        """Get an ordered dict of a player's troops against a predefined list of troops.

        The most common use of this will be passing in one of the following:


        - ``coc.ELIXIR_TROOP_ORDER``

        - ``coc.DARK_ELIXIR_TROOP_ORDER``

        - ``coc.SIEGE_MACHINE_ORDER``

        - ``coc.SUPER_TROOP_ORDER``

        - ``coc.HOME_TROOP_ORDER``

        - ``coc.BUILDER_TROOPS_ORDER``


        Which will yield an ordered dict of the player's troops, ordered as found in both barracks and labatory in-game.

        Example
        ---------

        .. code-block:: python3

            # to get an ordered dict of a player's elixir troops.
            import coc

            player = client.get_player(...)
            elixir_troops = player.get_ordered_troops(coc.ELIXIR_TROOP_ORDER)

            for troop_name, troop in elixir_troops.items():
               ...
=======
        order = {k: v for v, k in enumerate(SIEGE_MACHINE_ORDER)}
        troops = (t for t in self.troops if t.name in SIEGE_MACHINE_ORDER)
        return list(sorted(troops, key=lambda t: order.get(t.name, 0)))

    def get_troop(self, name: str, is_home_troop=None, default_value=None) -> typing.Optional[Troop]:
        """Returns a troop with the given name.

        Parameters
        -----------
        name: :class:`str`
            The name of a troop as found in-game.
        is_home_troop: :class:`bool`
            Whether the troop you're trying to find is a home troop. This changes how the lookup is done,
            in order to facilitate searching for a ``Baby Dragon``. By default, this will search from both
            builder and home troops.
        default_value
            The value to return if the ``name`` is not found. Defaults to ``None``.
>>>>>>> 4529261d

        Returns
        --------
        Optional[:class:`Troop`]
            The returned troop or the ``default_value`` if not found, which defaults to ``None``..
        """
<<<<<<< HEAD
        if valid_troops == ELIXIR_TROOP_ORDER:
            troops_dict = {t.name: t for t in self.troops if t.is_home_base and t.name in set(valid_troops)}
        elif valid_troops == BUILDER_TROOPS_ORDER:
            troops_dict = {t.name: t for t in self.troops if t.is_builder_base and t.name in set(valid_troops)}
        else:
            troops_dict = {t.name: t for t in self.troops if t.name in set(valid_troops)}
        key_order = {k: v for v, k in enumerate(valid_troops)}
        return OrderedDict(sorted(troops_dict.items(), key=lambda i: key_order.get(i[0], 0)))
=======
        _ = self.troops

        if is_home_troop is None:
            lookup = {**self._builder_troops, **self._home_troops}
        elif is_home_troop is True:
            lookup = self._home_troops
        elif is_home_troop is False:
            lookup = self._builder_troops
        else:
            raise TypeError("is_home_troop must be of type bool not {0!r}".format(is_home_troop))

        try:
            return lookup[name]
        except KeyError:
            return default_value
>>>>>>> 4529261d

    @property
    def heroes(self) -> typing.List[Hero]:
        """List[:class:`Hero`]: A :class:`List` of the player's :class:`Hero`.

        This will return heroes in the order found in the store and labatory in-game.
        """
<<<<<<< HEAD
        key_order = {k: v for v, k in enumerate(HOME_TROOP_ORDER)}
        return OrderedDict(sorted(self.home_troops_dict.items(), key=lambda i: key_order.get(i[0], 0)))

    @property
    def ordered_super_troops(self):
        """:class:`collections.OrderedDict` - An ordered dict of super troops by name.

        This will return super troops in the order found in game.
        """
        key_order = {k: v for v, k in enumerate(SUPER_TROOP_ORDER)}
        return OrderedDict(sorted(self.super_troops_dict.items(), key=lambda i: key_order.get(i[0], 0)))

    @property
    def ordered_builder_troops(self):
        """:class:`collections.OrderedDict` - An ordered dict of builder base troops by name.
=======
        dict_heroes = self._heroes
        if dict_heroes is not None:
            return list(dict_heroes.values())

        heroes_dict = {h.name: h for h in self.__iter_heroes}
        sorted_heroes = {}
        for name in HERO_ORDER:
            # have to do it this way because it's less expensive than removing None's if they don't have a troop.
            try:
                sorted_heroes[name] = heroes_dict[name]
            except KeyError:
                continue

        self._heroes = sorted_heroes
        return list(sorted_heroes.values())

    def get_hero(self, name: str, default_value=None) -> typing.Optional[Hero]:
        """Returns a hero with the given name.

        Parameters
        -----------
        name: :class:`str`
            The name of a hero as found in-game.
        default_value:
            The default value to return if a hero with ``name`` is not found. Defaults to ``None``.
>>>>>>> 4529261d

        Returns
        --------
        Optional[:class:`Hero`]
            The returned hero or the ``default_value`` if not found, which defaults to ``None``..
        """
<<<<<<< HEAD
        key_order = {k: v for v, k in enumerate(BUILDER_TROOPS_ORDER)}
        return OrderedDict(sorted(self.builder_troops_dict.items(), key=lambda i: key_order.get(i[0], 0)))

    @property
    def ordered_siege_machines(self):
        """:class:`collections.OrderedDict` - An ordered dict of siege machines by name.

        This will return siege machines in the order found in both barracks and labatory in-game.
        """
        key_order = {k: v for v, k in enumerate(SIEGE_MACHINE_ORDER)}
        return OrderedDict(sorted(self.siege_machines_dict.items(), key=lambda i: key_order.get(i[0], 0)))
=======
        dict_heroes = self._heroes
        if dict_heroes is None:
            dict_heroes = self._heroes = {h.name: h for h in self.__iter_heroes}

        try:
            return dict_heroes[name]
        except KeyError:
            return default_value
>>>>>>> 4529261d

    @property
    def spells(self) -> typing.List[Spell]:
        """List[:class:`Spell`]: A :class:`List` of the player's :class:`Spell` ordered as they appear in-game.

        This will return spells in the order found in both spell factory and labatory in-game.
        """
<<<<<<< HEAD
        key_order = {k: v for v, k in enumerate(SPELL_ORDER)}
        return OrderedDict(sorted(self.spells_dict.items(), key=lambda i: key_order.get(i[0], 0)))

    @property
    def ordered_heroes(self):
        """:class:`collections.OrderedDict` - An ordered dict of heroes by name.

        This will return heroes in the order found in the labatory in-game.
        """
        key_order = {k: v for v, k in enumerate(HERO_ORDER)}
        return OrderedDict(sorted(self.heroes_dict.items(), key=lambda i: key_order.get(i[0], 0)))


class LeaguePlayer(EqualityComparable):
    """Represents a Clash of Clans League Player

    Attributes
    -----------
    tag:
        :class:`str` - The player's tag
    name:
        :class:`str` - The player's name
    town_hall:
        :class:`int` - The player's town hall level"""
=======
        dict_spells = self._spells
        if dict_spells is None:
            dict_spells = self._spells = {s.name: s for s in self.__iter_spells}
>>>>>>> 4529261d

        order = {k: v for v, k in enumerate(SPELL_ORDER)}
        return list(sorted(dict_spells.values(), key=lambda s: order.get(s.name)))

    def get_spell(self, name: str, default_value=None) -> typing.Optional[Spell]:
        """Returns a spell with the given name.

        Parameters
        -----------
        name: :class:`str`
            The name of a spell as found in-game.
        default_value:
            The default value to return if a spell with ``name`` is not found. Defaults to ``None``.

        Returns
        --------
        Optional[:class:`Spell`]
            The returned spell or the ``default_value`` if not found, which defaults to ``None``..
        """
        dict_spells = self._spells
        if dict_spells is None:
            dict_spells = self._spells = {s.name: s for s in self.__iter_spells}

        try:
            return dict_spells[name]
        except KeyError:
            return default_value<|MERGE_RESOLUTION|>--- conflicted
+++ resolved
@@ -29,21 +29,15 @@
     Role,
     HERO_ORDER,
     BUILDER_TROOPS_ORDER,
-    ELIXIR_TROOP_ORDER,
     HOME_TROOP_ORDER,
-    SUPER_TROOP_ORDER,
     SPELL_ORDER,
     SIEGE_MACHINE_ORDER,
     UNRANKED_LEAGUE_DATA,
     ACHIEVEMENT_ORDER,
     SUPER_TROOP_ORDER,
 )
-<<<<<<< HEAD
-from .utils import get, maybe_sort
-=======
 from .abc import BasePlayer
 from .player_clan import PlayerClan
->>>>>>> 4529261d
 
 if typing.TYPE_CHECKING:
     # pylint: disable=cyclic-import
@@ -152,89 +146,23 @@
         The player's rank in the previous season's leaderboard.
     """
 
-<<<<<<< HEAD
-    __slots__ = ("town_hall", "map_position", "war", "clan", "_best_opponent_attack")
-
-    def __init__(self, data, war, clan):
-        super(WarMember, self).__init__(data)
-
-        self.war = war
-        self.clan = clan
-
-        self.town_hall = data.get("townhallLevel")
-        self.map_position = data.get("mapPosition")
-        self._best_opponent_attack = data.get("bestOpponentAttack", {}).get("attackerTag")
-
-    def _get_attacks(self):
-        # pylint: disable=import-outside-toplevel
-        from .wars import WarAttack  # hack because circular imports
-
-        return iter(WarAttack(data=adata, war=self.war, member=self) for adata in self._data.get("attacks", []))
-=======
     __slots__ = ("attack_wins", "defense_wins", "versus_trophies", "rank", "previous_rank")
->>>>>>> 4529261d
 
     def _from_data(self, data: dict) -> None:
         super()._from_data(data)
 
-<<<<<<< HEAD
-        Returns an iterable of :class:`WarAttack`: the member's defenses this war
-        """
-        # TODO: efficient way of doing this
-        other = self.war.clan if self.is_opponent else self.war.opponent
-        return filter(lambda o: o.defender_tag == self.tag, other.iterattacks)
-
-    @property
-    def defenses(self):
-        """List[:class:`WarAttack`]: The member's defenses this war. Could be an empty list
-        """
-        return list(self.iterdefenses)
-
-    @property
-    def best_opponent_attack(self):
-        """:class:`WarAttack`: The best opponent attack on this member. ``None`` if the member hasn't been attacked."""
-        # pylint: disable=protected-access
-        if not self._best_opponent_attack:
-            return None
-
-        other = self.war.clan if self.is_opponent else self.war.opponent
-        return get(other._get_attacks(), attacker_tag=self._best_opponent_attack, defender_tag=self.tag)
-
-    @property
-    def is_opponent(self):
-        """Bool: Indicates whether the member is from the opponent clan or not."""
-        return self.clan.tag == self.war.opponent.tag
-=======
         data_get = data.get
         self.attack_wins = data_get("attackWins")
         self.defense_wins = data_get("defenseWins")
         self.versus_trophies = data_get("versusTrophies")
         self.rank = data_get("rank")
         self.previous_rank = data_get("previousRank")
->>>>>>> 4529261d
 
 
 class Player(ClanMember):
     """Represents a Clash of Clans Player.
 
     Attributes
-<<<<<<< HEAD
-    -----------
-    best_trophies:
-        :class:`int` - The players top trophy count
-    best_versus_trophies:
-        :class:`int` - The players top versus trophy count
-    war_stars:
-        :class:`int` - The players war star count
-    town_hall:
-        :class:`int` - The players TH level
-    town_hall_weapon:
-        :class:`int` - The weapon level of the TH (will be 0 for TH11 and below)
-    builder_hall:
-        :class:`int` - The players BH level (will be 0 if player does not have a builder hall)
-    versus_attack_wins:
-        :class:`int` - The players total BH wins
-=======
     ----------
     achievement_cls: :class:`Achievement`
         The constructor used to create the :attr:`Player.achievements` list. This must inherit :class:`Achievement`.
@@ -266,7 +194,6 @@
         The number of versus attacks the player has won
     legend_statistics: Optional[:class:`LegendStatistics`]
         The player's legend statistics, or ``None`` if they have never been in the legend league.
->>>>>>> 4529261d
     """
 
     __slots__ = (
@@ -299,22 +226,6 @@
         "troop_cls",
     )
 
-<<<<<<< HEAD
-    def __init__(self, *, data, http):
-        # pylint: disable=import-outside-toplevel
-        super(SearchPlayer, self).__init__(data=data, http=http)
-
-        from .clans import Clan  # hack because circular imports
-
-        self.clan = try_enum(Clan, data.get("clan"), http=http)
-        self.best_trophies = data.get("bestTrophies")
-        self.war_stars = data.get("warStars")
-        self.town_hall = data.get("townHallLevel")
-        self.town_hall_weapon = data.get("townHallWeaponLevel", 0)
-        self.builder_hall = data.get("builderHallLevel", 0)
-        self.best_versus_trophies = data.get("bestVersusTrophies")
-        self.versus_attack_wins = data.get("versusBattleWins")
-=======
     def __init__(self, *, data, client, **_):
         self._client = client
 
@@ -361,7 +272,6 @@
         )
         self.__iter_heroes = (hero_cls(data=hdata) for hdata in data_get("heroes", []))
         self.__iter_spells = (spell_cls(data=sdata) for sdata in data_get("spells", []))
->>>>>>> 4529261d
 
     @property
     def labels(self) -> typing.List[Label]:
@@ -442,24 +352,10 @@
         """
         order = {k: v for v, k in enumerate(HOME_TROOP_ORDER)}
 
-<<<<<<< HEAD
-    @property
-    def super_troops_dict(self, attr="name"):
-        """:class:`dict` - {name: :class:`Troop`}: A dict of super troops by name.
-
-        Pass in an attribute of :class:`Troop` to get that attribute as the key
-        """
-        return {getattr(m, attr): m for m in self.troops if m.name in SUPER_TROOP_ORDER}
-
-    @property
-    def builder_troops_dict(self, attr="name"):
-        """:class:`dict` - ``{name: :class:`Troop`}``: A dict of builder base troops by name.
-=======
         if not self._home_troops:
             troops = list(self.__iter_troops)
             self._home_troops = {t.name: t for t in troops if t.is_home_base}
             self._builder_troops = {t.name: t for t in troops if t.is_builder_base}
->>>>>>> 4529261d
 
         return list(sorted(self._home_troops.values(), key=lambda t: order.get(t.name, 0)))
 
@@ -484,44 +380,6 @@
 
         This will return siege machines in the order found in both barracks and labatory in-game.
         """
-<<<<<<< HEAD
-        return {getattr(m, attr): m for m in self.spells}
-
-    def get_ordered_troops(self, valid_troops):
-        """Get an ordered dict of a player's troops against a predefined list of troops.
-
-        The most common use of this will be passing in one of the following:
-
-
-        - ``coc.ELIXIR_TROOP_ORDER``
-
-        - ``coc.DARK_ELIXIR_TROOP_ORDER``
-
-        - ``coc.SIEGE_MACHINE_ORDER``
-
-        - ``coc.SUPER_TROOP_ORDER``
-
-        - ``coc.HOME_TROOP_ORDER``
-
-        - ``coc.BUILDER_TROOPS_ORDER``
-
-
-        Which will yield an ordered dict of the player's troops, ordered as found in both barracks and labatory in-game.
-
-        Example
-        ---------
-
-        .. code-block:: python3
-
-            # to get an ordered dict of a player's elixir troops.
-            import coc
-
-            player = client.get_player(...)
-            elixir_troops = player.get_ordered_troops(coc.ELIXIR_TROOP_ORDER)
-
-            for troop_name, troop in elixir_troops.items():
-               ...
-=======
         order = {k: v for v, k in enumerate(SIEGE_MACHINE_ORDER)}
         troops = (t for t in self.troops if t.name in SIEGE_MACHINE_ORDER)
         return list(sorted(troops, key=lambda t: order.get(t.name, 0)))
@@ -539,23 +397,12 @@
             builder and home troops.
         default_value
             The value to return if the ``name`` is not found. Defaults to ``None``.
->>>>>>> 4529261d
 
         Returns
         --------
         Optional[:class:`Troop`]
             The returned troop or the ``default_value`` if not found, which defaults to ``None``..
         """
-<<<<<<< HEAD
-        if valid_troops == ELIXIR_TROOP_ORDER:
-            troops_dict = {t.name: t for t in self.troops if t.is_home_base and t.name in set(valid_troops)}
-        elif valid_troops == BUILDER_TROOPS_ORDER:
-            troops_dict = {t.name: t for t in self.troops if t.is_builder_base and t.name in set(valid_troops)}
-        else:
-            troops_dict = {t.name: t for t in self.troops if t.name in set(valid_troops)}
-        key_order = {k: v for v, k in enumerate(valid_troops)}
-        return OrderedDict(sorted(troops_dict.items(), key=lambda i: key_order.get(i[0], 0)))
-=======
         _ = self.troops
 
         if is_home_troop is None:
@@ -571,7 +418,6 @@
             return lookup[name]
         except KeyError:
             return default_value
->>>>>>> 4529261d
 
     @property
     def heroes(self) -> typing.List[Hero]:
@@ -579,23 +425,6 @@
 
         This will return heroes in the order found in the store and labatory in-game.
         """
-<<<<<<< HEAD
-        key_order = {k: v for v, k in enumerate(HOME_TROOP_ORDER)}
-        return OrderedDict(sorted(self.home_troops_dict.items(), key=lambda i: key_order.get(i[0], 0)))
-
-    @property
-    def ordered_super_troops(self):
-        """:class:`collections.OrderedDict` - An ordered dict of super troops by name.
-
-        This will return super troops in the order found in game.
-        """
-        key_order = {k: v for v, k in enumerate(SUPER_TROOP_ORDER)}
-        return OrderedDict(sorted(self.super_troops_dict.items(), key=lambda i: key_order.get(i[0], 0)))
-
-    @property
-    def ordered_builder_troops(self):
-        """:class:`collections.OrderedDict` - An ordered dict of builder base troops by name.
-=======
         dict_heroes = self._heroes
         if dict_heroes is not None:
             return list(dict_heroes.values())
@@ -621,26 +450,12 @@
             The name of a hero as found in-game.
         default_value:
             The default value to return if a hero with ``name`` is not found. Defaults to ``None``.
->>>>>>> 4529261d
 
         Returns
         --------
         Optional[:class:`Hero`]
             The returned hero or the ``default_value`` if not found, which defaults to ``None``..
         """
-<<<<<<< HEAD
-        key_order = {k: v for v, k in enumerate(BUILDER_TROOPS_ORDER)}
-        return OrderedDict(sorted(self.builder_troops_dict.items(), key=lambda i: key_order.get(i[0], 0)))
-
-    @property
-    def ordered_siege_machines(self):
-        """:class:`collections.OrderedDict` - An ordered dict of siege machines by name.
-
-        This will return siege machines in the order found in both barracks and labatory in-game.
-        """
-        key_order = {k: v for v, k in enumerate(SIEGE_MACHINE_ORDER)}
-        return OrderedDict(sorted(self.siege_machines_dict.items(), key=lambda i: key_order.get(i[0], 0)))
-=======
         dict_heroes = self._heroes
         if dict_heroes is None:
             dict_heroes = self._heroes = {h.name: h for h in self.__iter_heroes}
@@ -649,7 +464,6 @@
             return dict_heroes[name]
         except KeyError:
             return default_value
->>>>>>> 4529261d
 
     @property
     def spells(self) -> typing.List[Spell]:
@@ -657,36 +471,9 @@
 
         This will return spells in the order found in both spell factory and labatory in-game.
         """
-<<<<<<< HEAD
-        key_order = {k: v for v, k in enumerate(SPELL_ORDER)}
-        return OrderedDict(sorted(self.spells_dict.items(), key=lambda i: key_order.get(i[0], 0)))
-
-    @property
-    def ordered_heroes(self):
-        """:class:`collections.OrderedDict` - An ordered dict of heroes by name.
-
-        This will return heroes in the order found in the labatory in-game.
-        """
-        key_order = {k: v for v, k in enumerate(HERO_ORDER)}
-        return OrderedDict(sorted(self.heroes_dict.items(), key=lambda i: key_order.get(i[0], 0)))
-
-
-class LeaguePlayer(EqualityComparable):
-    """Represents a Clash of Clans League Player
-
-    Attributes
-    -----------
-    tag:
-        :class:`str` - The player's tag
-    name:
-        :class:`str` - The player's name
-    town_hall:
-        :class:`int` - The player's town hall level"""
-=======
         dict_spells = self._spells
         if dict_spells is None:
             dict_spells = self._spells = {s.name: s for s in self.__iter_spells}
->>>>>>> 4529261d
 
         order = {k: v for v, k in enumerate(SPELL_ORDER)}
         return list(sorted(dict_spells.values(), key=lambda s: order.get(s.name)))
